<?xml version="1.0" encoding="UTF-8"?>

<!--
Licensed to the Apache Software Foundation (ASF) under one
or more contributor license agreements.  See the NOTICE file
distributed with this work for additional information
regarding copyright ownership.  The ASF licenses this file
to you under the Apache License, Version 2.0 (the
"License"); you may not use this file except in compliance
with the License.  You may obtain a copy of the License at

  http://www.apache.org/licenses/LICENSE-2.0

Unless required by applicable law or agreed to in writing,
software distributed under the License is distributed on an
"AS IS" BASIS, WITHOUT WARRANTIES OR CONDITIONS OF ANY
KIND, either express or implied.  See the License for the
specific language governing permissions and limitations
under the License.
-->

<project xmlns="http://maven.apache.org/DECORATION/1.3.0"
         xmlns:xsi="http://www.w3.org/2001/XMLSchema-instance"
         xsi:schemaLocation="http://maven.apache.org/DECORATION/1.3.0 http://maven.apache.org/xsd/decoration-1.3.0.xsd"
         name="Jackrabbit Oak">
  <body>
    <menu name="Overview">
      <item href="index.html" name="Jackrabbit Oak" />
      <item href="license.html" name="License" />
      <item href="downloads.html" name="Downloads" />
    </menu>
<<<<<<< HEAD
    <menu name="Concepts and Architecture">
      <item href="architecture/overview.html" name="Overview" />
      <item href="architecture/nodestate.html" name="The node state model" />
    </menu>
    <menu name="Main APIs">
      <item href="http://www.day.com/specs/jcr/2.0/index.html" name="JCR API" />
      <item href="oak_api/overview.html" name="Oak API" />
      <item href="nodestore/overview.html" name="NodeStore and MicroKernel API" />
    </menu>
    <menu name="Features and Plugins">
      <item href="query.html" name="Query" />
      <item href="security/overview.html" name="Security" />
      <item href="plugins/blobstore.html" name="BlobStore" />
=======
    <menu name="Concepts and architecture">
      <item href="overview.html" name="Overview" />
      <item href="nodestate.html" name="The node state model" />
      <item href="microkernel.html" name="NodesStore and MicroKernel" />
      <item href="query.html" name="Query" />
      <item href="blobstore.html" name="BlobStore" />
      <item href="security/overview.html" name="Security" />
>>>>>>> 3dceeeea
      <item href="clustering.html" name="Clustering" />
    </menu>
    <menu name="Using Oak">
      <item href="use_getting_started.html" name="Getting Started" />
      <item href="construct.html" name="Repository construction" />
      <item href="osgi_config.html" name="Configuring Oak" />
      <item href="differences.html" name="Differences to Jackrabbit 2" />
      <item href="osgi_config.html" name="Configuring Oak" />
      <item href="known_issues.html" name="Known Issues" />
      <item href="dos_and_donts.html" name="Dos and don'ts" />
<<<<<<< HEAD
      <item href="FAQ.html" name="FAQ" />
=======
      <item href="when_things_go_wrong.html" name="When things go wrong" />
>>>>>>> 3dceeeea
    </menu>
    <menu name="Developing Oak">
      <item href="dev_getting_started.html" name="Getting Started" />
      <item href="participating.html" name="Participating" />
      <item href="apidocs/index.html" name="API docs" />
    </menu>
    <menu name="Links">
      <item href="http://jackrabbit.apache.org/oak" name="Apache Jackrabbit Oak" />
      <item href="http://jackrabbit.apache.org/" name="Apache Jackrabbit" />
    </menu>
  </body>

  <skin>
    <groupId>org.apache.maven.skins</groupId>
    <artifactId>maven-fluido-skin</artifactId>
    <version>1.3.0</version>
  </skin>

  <custom>
    <fluidoSkin>
      <sourceLineNumbersEnabled>true</sourceLineNumbersEnabled>
      <topBarEnabled>true</topBarEnabled>
      <sideBarEnabled>true</sideBarEnabled>
      <gitHub>
        <projectId>apache/jackrabbit-oak</projectId>
        <ribbonOrientation>right</ribbonOrientation>
      </gitHub>
      <ohloh>
        <projectId>jackrabbit-oak</projectId>
        <widget>thin-badge</widget>
      </ohloh>
      <googlePlusOne />
    </fluidoSkin>
  </custom>
</project><|MERGE_RESOLUTION|>--- conflicted
+++ resolved
@@ -28,22 +28,8 @@
       <item href="index.html" name="Jackrabbit Oak" />
       <item href="license.html" name="License" />
       <item href="downloads.html" name="Downloads" />
+      <item href="from_here.html" name="From here" />
     </menu>
-<<<<<<< HEAD
-    <menu name="Concepts and Architecture">
-      <item href="architecture/overview.html" name="Overview" />
-      <item href="architecture/nodestate.html" name="The node state model" />
-    </menu>
-    <menu name="Main APIs">
-      <item href="http://www.day.com/specs/jcr/2.0/index.html" name="JCR API" />
-      <item href="oak_api/overview.html" name="Oak API" />
-      <item href="nodestore/overview.html" name="NodeStore and MicroKernel API" />
-    </menu>
-    <menu name="Features and Plugins">
-      <item href="query.html" name="Query" />
-      <item href="security/overview.html" name="Security" />
-      <item href="plugins/blobstore.html" name="BlobStore" />
-=======
     <menu name="Concepts and architecture">
       <item href="overview.html" name="Overview" />
       <item href="nodestate.html" name="The node state model" />
@@ -51,22 +37,15 @@
       <item href="query.html" name="Query" />
       <item href="blobstore.html" name="BlobStore" />
       <item href="security/overview.html" name="Security" />
->>>>>>> 3dceeeea
       <item href="clustering.html" name="Clustering" />
     </menu>
     <menu name="Using Oak">
       <item href="use_getting_started.html" name="Getting Started" />
-      <item href="construct.html" name="Repository construction" />
-      <item href="osgi_config.html" name="Configuring Oak" />
       <item href="differences.html" name="Differences to Jackrabbit 2" />
       <item href="osgi_config.html" name="Configuring Oak" />
       <item href="known_issues.html" name="Known Issues" />
       <item href="dos_and_donts.html" name="Dos and don'ts" />
-<<<<<<< HEAD
-      <item href="FAQ.html" name="FAQ" />
-=======
       <item href="when_things_go_wrong.html" name="When things go wrong" />
->>>>>>> 3dceeeea
     </menu>
     <menu name="Developing Oak">
       <item href="dev_getting_started.html" name="Getting Started" />
@@ -96,7 +75,6 @@
       </gitHub>
       <ohloh>
         <projectId>jackrabbit-oak</projectId>
-        <widget>thin-badge</widget>
       </ohloh>
       <googlePlusOne />
     </fluidoSkin>
