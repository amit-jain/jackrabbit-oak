--- conflicted
+++ resolved
@@ -129,9 +129,9 @@
 
     private SecurityProvider securityProvider;
 
-    private ScheduledExecutorService scheduledExecutor;
-
-    private Executor executor;
+    private ScheduledExecutorService scheduledExecutor = defaultScheduledExecutor();
+
+    private Executor executor = defaultExecutorService();
 
     /**
      * Default {@code ScheduledExecutorService} used for scheduling background tasks.
@@ -184,20 +184,6 @@
         });
         executor.setKeepAliveTime(1, TimeUnit.MINUTES);
         executor.allowCoreThreadTimeOut(true);
-        return executor;
-    }
-
-    private synchronized ScheduledExecutorService getScheduledExecutor() {
-        if (scheduledExecutor == null) {
-            scheduledExecutor = defaultScheduledExecutor();
-        }
-        return scheduledExecutor;
-    }
-
-    private synchronized Executor getExecutor() {
-        if (executor == null) {
-            executor = defaultExecutorService();
-        }
         return executor;
     }
 
@@ -230,7 +216,7 @@
 
             final Closer observerSubscription = Closer.create();
             Future<?> future = null;
-            if (type == Runnable.class) {
+            if (scheduledExecutor != null && type == Runnable.class) {
                 Runnable runnable = (Runnable) service;
                 Long period = getValue(properties, "scheduler.period", Long.class);
                 if (period != null) {
@@ -238,10 +224,10 @@
                             properties, "scheduler.concurrent",
                             Boolean.class, Boolean.FALSE);
                     if (concurrent) {
-                        future = getScheduledExecutor().scheduleAtFixedRate(
+                        future = scheduledExecutor.scheduleAtFixedRate(
                                 runnable, period, period, TimeUnit.SECONDS);
                     } else {
-                        future = getScheduledExecutor().scheduleWithFixedDelay(
+                        future = scheduledExecutor.scheduleWithFixedDelay(
                                 runnable, period, period, TimeUnit.SECONDS);
                     }
                 }
@@ -506,7 +492,7 @@
     }
 
     public ContentRepository createContentRepository() {
-        whiteboard.register(Executor.class, getExecutor(), Collections.emptyMap());
+        whiteboard.register(Executor.class, executor, Collections.emptyMap());
 
         IndexEditorProvider indexEditors = CompositeIndexEditorProvider.compose(indexEditorProviders);
         OakInitializer.initialize(store, new CompositeInitializer(initializers), indexEditors);
@@ -527,12 +513,7 @@
 
             PropertyIndexAsyncReindex asyncPI = new PropertyIndexAsyncReindex(
                     new AsyncIndexUpdate("async-reindex", store, indexEditors,
-<<<<<<< HEAD
-                            true), getExecutor()
-            );
-=======
                             true), executor);
->>>>>>> 3dceeeea
             registerMBean(whiteboard, PropertyIndexAsyncReindexMBean.class,
                     asyncPI, PropertyIndexAsyncReindexMBean.TYPE, name);
         }
