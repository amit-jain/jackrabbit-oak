--- conflicted
+++ resolved
@@ -36,7 +36,6 @@
 import java.nio.ByteBuffer;
 import java.nio.channels.FileLock;
 import java.util.Arrays;
-import java.util.HashMap;
 import java.util.Iterator;
 import java.util.LinkedList;
 import java.util.List;
@@ -612,17 +611,6 @@
     @Override
     public void gc() {
         compactNeeded.set(true);
-<<<<<<< HEAD
-    }
-
-    public Map<String, Set<UUID>> getTarReaderIndex() {
-        Map<String, Set<UUID>> index = new HashMap<String, Set<UUID>>();
-        for (TarReader reader : readers) {
-            index.put(reader.getFile().getAbsolutePath(), reader.getUUIDs());
-        }
-        return index;
-=======
->>>>>>> 3dceeeea
     }
 
 }