--- conflicted
+++ resolved
@@ -23,7 +23,6 @@
 import java.util.Collections;
 import java.util.HashMap;
 import java.util.List;
-import java.util.Locale;
 import java.util.Map;
 import java.util.Properties;
 import java.util.Queue;
@@ -46,19 +45,13 @@
 import org.apache.jackrabbit.core.RepositoryContext;
 import org.apache.jackrabbit.core.config.RepositoryConfig;
 import org.apache.jackrabbit.oak.Oak;
-import org.apache.jackrabbit.oak.api.CommitFailedException;
 import org.apache.jackrabbit.oak.api.ContentRepository;
 import org.apache.jackrabbit.oak.benchmark.BenchmarkRunner;
 import org.apache.jackrabbit.oak.commons.PathUtils;
-import org.apache.jackrabbit.oak.commons.json.JsopBuilder;
-import org.apache.jackrabbit.oak.console.Console;
-import org.apache.jackrabbit.oak.explorer.Explorer;
 import org.apache.jackrabbit.oak.fixture.OakFixture;
 import org.apache.jackrabbit.oak.http.OakServlet;
 import org.apache.jackrabbit.oak.jcr.Jcr;
-import org.apache.jackrabbit.oak.kernel.JsopDiff;
 import org.apache.jackrabbit.oak.plugins.backup.FileStoreBackup;
-import org.apache.jackrabbit.oak.plugins.backup.FileStoreRestore;
 import org.apache.jackrabbit.oak.plugins.document.DocumentMK;
 import org.apache.jackrabbit.oak.plugins.document.DocumentNodeStore;
 import org.apache.jackrabbit.oak.plugins.segment.Compactor;
@@ -68,7 +61,6 @@
 import org.apache.jackrabbit.oak.plugins.segment.SegmentNodeState;
 import org.apache.jackrabbit.oak.plugins.segment.SegmentNodeStore;
 import org.apache.jackrabbit.oak.plugins.segment.file.FileStore;
-import org.apache.jackrabbit.oak.scalability.ScalabilityRunner;
 import org.apache.jackrabbit.oak.spi.state.NodeState;
 import org.apache.jackrabbit.oak.spi.state.NodeStore;
 import org.apache.jackrabbit.oak.upgrade.RepositoryUpgrade;
@@ -81,7 +73,6 @@
 import org.eclipse.jetty.servlet.ServletHolder;
 
 import static com.google.common.collect.Sets.newHashSet;
-import static java.util.Arrays.asList;
 
 public class Main {
 
@@ -94,11 +85,11 @@
     }
 
     public static void main(String[] args) throws Exception {
-        printProductInfo(args);
+        printProductInfo();
 
         Mode mode = Mode.SERVER;
         if (args.length > 0) {
-            mode = Mode.valueOf(args[0].toUpperCase(Locale.ENGLISH));
+            mode = Mode.valueOf(args[0].toUpperCase());
             String[] tail = new String[args.length - 1];
             System.arraycopy(args, 1, tail, 0, tail.length);
             args = tail;
@@ -107,14 +98,8 @@
             case BACKUP:
                 backup(args);
                 break;
-            case RESTORE:
-                restore(args);
-                break;
             case BENCHMARK:
                 BenchmarkRunner.main(args);
-                break;
-            case CONSOLE:
-                Console.main(args);
                 break;
             case DEBUG:
                 debug(args);
@@ -128,12 +113,6 @@
             case UPGRADE:
                 upgrade(args);
                 break;
-            case SCALABILITY:
-                ScalabilityRunner.main(args);
-                break;
-            case EXPLORE:
-                Explorer.main(args);
-                break;
             default:
                 System.err.println("Unknown command: " + mode);
                 System.exit(1);
@@ -141,7 +120,7 @@
         }
     }
 
-    public static String getProductInfo(){
+    private static void printProductInfo() {
         String version = null;
 
         try {
@@ -166,13 +145,7 @@
             product = "Apache Jackrabbit Oak";
         }
 
-        return product;
-    }
-
-    private static void printProductInfo(String[] args) {
-        if(!Arrays.asList(args).contains("--quiet")) {
-            System.out.println(getProductInfo());
-        }
+        System.out.println(product);
     }
 
     private static void backup(String[] args) throws IOException {
@@ -187,26 +160,6 @@
         }
     }
 
-<<<<<<< HEAD
-    private static void restore(String[] args) throws IOException {
-        if (args.length == 2) {
-            // TODO: enable restore for other node store implementations
-            FileStore store = new FileStore(new File(args[0]), 256, false);
-            File target = new File(args[1]);
-            try {
-                FileStoreRestore.restore(target, new SegmentNodeStore(store));
-            } catch (CommitFailedException e) {
-                throw new IOException(e);
-            }
-            store.close();
-        } else {
-            System.err.println("usage: restore <repository> <backup>");
-            System.exit(1);
-        }
-    }
-
-=======
->>>>>>> 3dceeeea
     private static void compact(String[] args) throws IOException {
         if (args.length != 1) {
             System.err.println("usage: compact <path>");
@@ -260,6 +213,7 @@
                             dataCount++;
                             dataSize += segment.size();
                             idmap.put(id, segment.getReferencedIds());
+                            System.out.println(id + " -> " + idmap.get(id));
                         } else if (id.isBulkSegmentId()) {
                             bulkCount++;
                             bulkSize += id.getSegment().size();
@@ -305,7 +259,7 @@
                             bulkSize / (1024 * 1024), bulkCount);
                 } else {
                     Pattern pattern = Pattern.compile(
-                            "([0-9a-f-]+)|(([0-9a-f-]+:[0-9a-f]+)(-([0-9a-f-]+:[0-9a-f]+))?)?(/.*)?");
+                            "([0-9a-f-]+)|([0-9a-f-]+:[0-9a-f]+)?(/.*)?");
                     for (int i = 1; i < args.length; i++) {
                         Matcher matcher = pattern.matcher(args[i]);
                         if (!matcher.matches()) {
@@ -317,42 +271,20 @@
                                     uuid.getLeastSignificantBits());
                             System.out.println(id.getSegment());
                         } else {
-                            RecordId id1 = store.getHead().getRecordId();
-                            RecordId id2 = null;
+                            RecordId id = store.getHead().getRecordId();
                             if (matcher.group(2) != null) {
-                                id1 = RecordId.fromString(
-                                        store.getTracker(), matcher.group(3));
-                                if (matcher.group(4) != null) {
-                                    id2 = RecordId.fromString(
-                                            store.getTracker(), matcher.group(5));
-                                }
+                                id = RecordId.fromString(
+                                        store.getTracker(), matcher.group(2));
                             }
                             String path = "/";
-                            if (matcher.group(6) != null) {
-                                path = matcher.group(6);
+                            if (matcher.group(3) != null) {
+                                path = matcher.group(3);
                             }
-
-                            if (id2 == null) {
-                                NodeState node = new SegmentNodeState(id1);
-                                System.out.println("/ (" + id1 + ") -> " + node);
-                                for (String name : PathUtils.elements(path)) {
-                                    node = node.getChildNode(name);
-                                    RecordId nid = null;
-                                    if (node instanceof SegmentNodeState) {
-                                        nid = ((SegmentNodeState) node).getRecordId();
-                                    }
-                                    System.out.println(
-                                            "  " + name  + " (" + nid + ") -> " + node);
-                                }
-                            } else {
-                                NodeState node1 = new SegmentNodeState(id1);
-                                NodeState node2 = new SegmentNodeState(id2);
-                                for (String name : PathUtils.elements(path)) {
-                                    node1 = node1.getChildNode(name);
-                                    node2 = node2.getChildNode(name);
-                                }
-                                System.out.println(JsopBuilder.prettyPrint(
-                                        JsopDiff.diffToJsop(node1, node2)));
+                            NodeState node = new SegmentNodeState(id);
+                            System.out.println("/ -> " + node);
+                            for (String name : PathUtils.elements(path)) {
+                                node = node.getChildNode(name);
+                                System.out.println(" " + name  + " -> " + node);
                             }
                         }
                     }
@@ -366,10 +298,10 @@
     private static void upgrade(String[] args) throws Exception {
         OptionParser parser = new OptionParser();
         parser.accepts("datastore", "keep data store");
-        OptionSpec<String> nonOption = parser.nonOptions();
+
         OptionSet options = parser.parse(args);
 
-        List<String> argList = nonOption.values(options);
+        List<String> argList = options.nonOptionArguments();
         if (argList.size() == 2 || argList.size() == 3) {
             File dir = new File(argList.get(0));
             File xml = new File(dir, "repository.xml");
@@ -437,18 +369,12 @@
         OptionSpec<Integer> port = parser.accepts("port", "MongoDB port").withRequiredArg().ofType(Integer.class).defaultsTo(27017);
         OptionSpec<String> dbName = parser.accepts("db", "MongoDB database").withRequiredArg();
         OptionSpec<Integer> clusterIds = parser.accepts("clusterIds", "Cluster Ids").withOptionalArg().ofType(Integer.class).withValuesSeparatedBy(',');
-        OptionSpec<String> nonOption = parser.nonOptions();
-        OptionSpec help = parser.acceptsAll(asList("h", "?", "help"), "show help").forHelp();
+
         OptionSet options = parser.parse(args);
 
-        if (options.has(help)) {
-            parser.printHelpOn(System.out);
-            System.exit(0);
-        }
-
         OakFixture oakFixture;
 
-        List<String> arglist = nonOption.values(options);
+        List<String> arglist = options.nonOptionArguments();
         String uri = (arglist.isEmpty()) ? defaultUri : arglist.get(0);
         String fix = (arglist.size() <= 1) ? OakFixture.OAK_MEMORY : arglist.get(1);
 
@@ -488,7 +414,7 @@
             if (baseFile == null) {
                 throw new IllegalArgumentException("Required argument base missing.");
             }
-            oakFixture = OakFixture.getTar(OakFixture.OAK_TAR, baseFile, 256, cacheSize, mmap.value(options), false);
+            oakFixture = OakFixture.getTar(baseFile, 256, cacheSize, mmap.value(options));
         } else if (fix.equals(OakFixture.OAK_H2)) {
             File baseFile = base.value(options);
             if (baseFile == null) {
@@ -588,19 +514,15 @@
     public enum Mode {
 
         BACKUP("backup"),
-        RESTORE("restore"),
         BENCHMARK("benchmark"),
-        CONSOLE("debug"),
         DEBUG("debug"),
         COMPACT("compact"),
         SERVER("server"),
-        UPGRADE("upgrade"),
-        SCALABILITY("scalability"),
-        EXPLORE("explore");
+        UPGRADE("upgrade");
 
         private final String name;
 
-        Mode(String name) {
+        private Mode(String name) {
             this.name = name;
         }
 
